--- conflicted
+++ resolved
@@ -36,10 +36,7 @@
             sys.exit(1)
         else:
             updates.append("biological data")
-<<<<<<< HEAD
-=======
         _check_docker_image(args)
->>>>>>> bf4f9e48
         manage.run_bcbio_cmd(args.image, dmounts, _get_cl(args))
     _save_install_defaults(args)
     if updates:
