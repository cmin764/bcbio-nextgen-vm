--- conflicted
+++ resolved
@@ -295,13 +295,7 @@
     _elasticluster_cmd(subparsers)
     _graph_cmd(subparsers)
     _run_clusterk_cmd(subparsers)
-<<<<<<< HEAD
-    _aws_cmd(subparsers)
-    _elasticluster_cmd(subparsers)
-    _server_cmd(subparsers)
-=======
     #_server_cmd(subparsers)
->>>>>>> 0d271475
     _runfn_cmd(subparsers)
     devel.setup_cmd(subparsers)
     _config_cmd(subparsers)
