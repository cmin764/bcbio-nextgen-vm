---
# connectivity and security
keypair: kunkel-keypair
ansible_ssh_private_key_file: ~/.ec2/id-kunkel.pem
security_group: cloudman
# type and location for booting
instance_type: m3.large
region: us-east-1
# starting AMI details
ansible_ssh_user: ubuntu
image: ami-9eaa1cf6
# S3 details
<<<<<<< HEAD
bcbio_bucket: bcbio_nextgen
# Creating a bcbio-vm AMI
bcbio_vm_install:
  opts: '--genomes GRCh37 --aligners bwa'
  volume_size: 45
=======
bcbio_bucket: bcbio_nextgen
>>>>>>> bf4f9e48
<|MERGE_RESOLUTION|>--- conflicted
+++ resolved
@@ -10,12 +10,4 @@
 ansible_ssh_user: ubuntu
 image: ami-9eaa1cf6
 # S3 details
-<<<<<<< HEAD
-bcbio_bucket: bcbio_nextgen
-# Creating a bcbio-vm AMI
-bcbio_vm_install:
-  opts: '--genomes GRCh37 --aligners bwa'
-  volume_size: 45
-=======
-bcbio_bucket: bcbio_nextgen
->>>>>>> bf4f9e48
+bcbio_bucket: bcbio_nextgen